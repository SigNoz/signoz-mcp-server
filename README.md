--- conflicted
+++ resolved
@@ -310,7 +310,6 @@
 Gets complete dashboard configuration.
 - **Parameters**: `uuid` (required) - Dashboard UUID
 
-<<<<<<< HEAD
 #### `signoz_create_dashboard`
 Creates a dashboard.
 
@@ -338,11 +337,8 @@
   
 **Returns**
 A success confirmation only. No response body is provided.
-
-#### `list_services`
-=======
+  
 #### `signoz_list_services`
->>>>>>> 0d618981
 Lists all services within a time range.
 - **Parameters**:
     - `timeRange` (optional) - Time range like '2h', '6h', '2d', '7d'
