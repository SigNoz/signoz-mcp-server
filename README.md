--- conflicted
+++ resolved
@@ -89,15 +89,18 @@
 
 Set the following environment variables:
 
+
 ```bash
-<<<<<<< HEAD
+
 export SIGNOZ_URL="https://your-signoz-instance.com"
-export SIGNOZ_API_KEY="your-api-key-here" // In SigNoz Cloud - Settings -> Workspace Settings -> API Key
-=======
-export SIGNOZ_URL="https://your-signoz-instance.com" //For SigNoz Cloud, this is typically - https://ingest.<region>.signoz.cloud
-export SIGNOZ_API_KEY="your-api-key-here"
->>>>>>> 88473481
-```
+export SIGNOZ_API_KEY="your-api-key-here" 
+
+```
+In SigNoz Cloud, SIGNOZ_URL is typically - https://ingest.<region>.signoz.cloud
+
+You can access API Key by going to Settings -> Workspace Settings -> API Key in SigNoz UI
+
+
 
 ### Running the Server
 
